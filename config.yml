general:
  device: cuda # {cpu, cuda}
  logging-level: INFO
dataset:
  batch-size: 8
  effective-batch-size: 1 # gradient accumulation (after (batch-size * effective-batch-size) samples the gradient will be computed)
  number-of-polarities: 3
model:
  total-epochs: 120
  learning-rate: 0.0001
  early-stopping: 24 # num of epochs without improvement
  best-epoch-objective: SpanF1 # you can choose: loss and all of metrics
  bert:
    learning-rate: 0.00001
    source: bert-base-cased
  aggregators:
    endpoint:
      distance-embedding-dim: 3
  span_creator:
    loss-weight: 2.0
  selector:
    dice-loss-alpha: 0.5
    loss-weight: 1.0
    sigmoid-multiplication: 10. # In the training phase of the full model, increase the importance of the sigmoid input
                                # [sigmoid(value * neuron)] -
                                # more drastic incorrect span omitting
  triplet-extractor:
<<<<<<< HEAD
    dice-loss-alpha: 0.85
=======
>>>>>>> 3304417b
    loss-weight: 3.0
encoder:
  bert:
    source: bert-base-cased
    embedding-dimension: 768<|MERGE_RESOLUTION|>--- conflicted
+++ resolved
@@ -25,10 +25,6 @@
                                 # [sigmoid(value * neuron)] -
                                 # more drastic incorrect span omitting
   triplet-extractor:
-<<<<<<< HEAD
-    dice-loss-alpha: 0.85
-=======
->>>>>>> 3304417b
     loss-weight: 3.0
 encoder:
   bert:
